package org.corfudb.infrastructure.logreplication.infrastructure;

import com.google.common.annotations.VisibleForTesting;
import lombok.Getter;
import lombok.extern.slf4j.Slf4j;
import org.corfudb.infrastructure.LogReplicationServer;
import org.corfudb.infrastructure.ServerContext;
import org.corfudb.infrastructure.logreplication.LogReplicationConfig;
import org.corfudb.infrastructure.logreplication.infrastructure.DiscoveryServiceEvent.DiscoveryServiceEventType;
import org.corfudb.infrastructure.logreplication.infrastructure.plugins.CorfuReplicationClusterManagerAdapter;
import org.corfudb.infrastructure.logreplication.proto.LogReplicationClusterInfo;
import org.corfudb.infrastructure.logreplication.proto.LogReplicationClusterInfo.ClusterRole;
import org.corfudb.infrastructure.logreplication.proto.LogReplicationClusterInfo.TopologyConfigurationMsg;
import org.corfudb.infrastructure.logreplication.proto.LogReplicationMetadata;
import org.corfudb.infrastructure.logreplication.replication.receive.LogReplicationMetadataManager;
import org.corfudb.infrastructure.logreplication.utils.LogReplicationStreamNameTableManager;
import org.corfudb.runtime.CorfuRuntime;
import org.corfudb.runtime.exceptions.RetryExhaustedException;
import org.corfudb.runtime.exceptions.unrecoverable.UnrecoverableCorfuInterruptedError;
import org.corfudb.util.NodeLocator;
import org.corfudb.util.concurrent.SingletonResource;
import org.corfudb.util.retry.ExponentialBackoffRetry;
import org.corfudb.util.retry.IRetry;
import org.corfudb.util.retry.IntervalRetry;
import org.corfudb.util.retry.RetryNeededException;
import org.corfudb.utils.lock.Lock;
import org.corfudb.utils.lock.LockClient;
import org.corfudb.utils.lock.LockConfig;
import org.corfudb.utils.lock.LockDataTypes;
import org.corfudb.utils.lock.LockListener;
import org.corfudb.utils.lock.states.LockStateType;

import javax.annotation.Nonnull;
import java.io.InputStream;
import java.time.Duration;
import java.util.Optional;
import java.util.Properties;
import java.util.Map;
import java.util.Set;
import java.util.UUID;
import java.util.concurrent.CompletableFuture;
import java.util.concurrent.LinkedBlockingQueue;
import java.util.concurrent.atomic.AtomicBoolean;

/**
 * This class represents the Log Replication Discovery Service.
 *
 * It manages the following:
 *
 * - Discover topology and determine cluster role: active/standby
 * - Lock acquisition (leader election), node leading the log replication sending and receiving
 * - Log replication configuration (streams to replicate)
 */
@Slf4j
public class CorfuReplicationDiscoveryService implements Runnable, CorfuReplicationDiscoveryServiceAdapter {

    /**
     * Wait interval (in seconds) between consecutive fetch topology attempts to cap exponential back-off.
     */
    private static final int FETCH_THRESHOLD = 300;

    /**
     * Fraction of Lease Duration for Lease Renewal
     */
    private static final int RENEWAL_LEASE_FRACTION = 4;

    /**
     * Fraction of Lease Duration for Lease Monitoring
     */
    private static final int MONITOR_LEASE_FRACTION = 10;

    /**
     * Bookkeeping the topologyConfigId, version number and other log replication state information.
     * It is backed by a corfu store table.
     **/
    @Getter
    private LogReplicationMetadataManager logReplicationMetadataManager;

    /**
     * Lock-related configuration parameters
     */
    private static final String LOCK_GROUP = "Log_Replication_Group";
    private static final String LOCK_NAME = "Log_Replication_Lock";

    /**
     * Used by the active cluster to initiate Log Replication
     */
    @Getter
    private CorfuReplicationManager replicationManager;

    /**
     * Adapter for cluster discovery service
     */
    @Getter
    private CorfuReplicationClusterManagerAdapter clusterManagerAdapter;

    /**
     * Defines the topology, which is discovered through the Cluster Manager
     */
    private TopologyDescriptor topologyDescriptor;

    /**
     * Defines the cluster to which this node belongs to.
     */
    private ClusterDescriptor localClusterDescriptor;

    /**
     * Current node's endpoint
     */
    private final String localEndpoint;

    /**
     * Current node information
     */
    private NodeDescriptor localNodeDescriptor;

    /**
     * Unique node identifier
     */
    // Note: not to be confused with NodeDescriptor's NodeId, which is a unique
    // identifier for the node as reported by the Cluster/Topology Manager
    // This node Id is internal to Corfu Log Replication and used for the lock acquisition
    private final UUID logReplicationNodeId;

    /**
     * A queue of Discovery Service events
     */
    private final LinkedBlockingQueue<DiscoveryServiceEvent> eventQueue = new LinkedBlockingQueue<>();

    /**
     * Callback to Log Replication Server upon topology discovery
     */
    private CompletableFuture<CorfuInterClusterReplicationServerNode> serverCallback;

    private CorfuInterClusterReplicationServerNode interClusterReplicationService;

    private ServerContext serverContext;

    private String localCorfuEndpoint;

    private final SingletonResource<CorfuRuntime> runtime =
            SingletonResource.withInitial(this::getCorfuRuntime);

    private LogReplicationContext replicationContext;

    private boolean shouldRun = true;

    private volatile AtomicBoolean isLeader;

    private LogReplicationServer logReplicationServerHandler;

    private LockClient lockClient;

    private final LockListener lockListener;

    private final LockConfig lockConfig;

    /**
     * Indicates the server has been started. A server is started once it is determined
     * that this node belongs to a cluster in the topology provided by ClusterManager.
     */
    private boolean serverStarted = false;

    /**
     * Constructor Discovery Service
     *
     * @param serverContext current server's context
     * @param clusterManagerAdapter adapter to communicate to external Cluster Manager
     * @param serverCallback callback to Log Replication Server upon discovery
     *
     */
    public CorfuReplicationDiscoveryService(@Nonnull ServerContext serverContext,
                                            @Nonnull CorfuReplicationClusterManagerAdapter clusterManagerAdapter,
                                            @Nonnull CompletableFuture<CorfuInterClusterReplicationServerNode> serverCallback) {
        this.clusterManagerAdapter = clusterManagerAdapter;
        this.logReplicationNodeId = serverContext.getNodeId();
        this.serverContext = serverContext;
        this.localEndpoint = serverContext.getLocalEndpoint();
        this.serverCallback = serverCallback;
        this.isLeader = new AtomicBoolean();
        this.lockConfig = LockConfig.newInstance(serverContext.getLogReplicationConfig());
        this.lockListener = new LogReplicationLockListener(this);
    }

    public void run() {
        try {
            startDiscovery();

            while (shouldRun) {
                try {
                    DiscoveryServiceEvent event = eventQueue.take();
                    processEvent(event);
                } catch (Exception e) {
                    // TODO: We should take care of which exceptions really end up being
                    //  caught at this level, or we could be stopping LR completely on
                    //  any exception.
                    log.error("Caught an exception. Stop discovery service.", e);
                    shouldRun = false;
                    stopLogReplication();
                    if (e instanceof InterruptedException) {
                        Thread.interrupted();
                    }
                }
            }
        } catch (Exception e) {
            log.error("Unhandled exception caught during log replication service discovery.", e);
        } finally {
<<<<<<< HEAD
            runtime.cleanup(CorfuRuntime::shutdown);
=======
            if (runtime != null) {
                runtime.shutdown();
            }

            interClusterReplicationService.close();
>>>>>>> 473a4e89
        }
    }

    /**
     * Process discovery event
     */
    public void processEvent(DiscoveryServiceEvent event) {
        switch (event.type) {
            case ACQUIRE_LOCK:
                processLockAcquire();
                break;

            case RELEASE_LOCK:
                processLockRelease();
                break;

            case DISCOVERED_TOPOLOGY:
                processTopologyChangeNotification(event);
                break;

            case UPGRADE:
                processUpgrade(event);
                break;

            default:
                log.error("Invalid event type {}", event.type);
                break;
        }
    }

    /**
     * On first access start topology discovery.
     *
     * On discovery, process the topology information and fetch log replication configuration
     * (streams to replicate) required by an active and standby site before starting
     * log replication.
     */
    private void startDiscovery() {
        log.info("Start Log Replication Discovery Service");
        connectToClusterManager();
        fetchTopologyFromClusterManager();
        processDiscoveredTopology(topologyDescriptor, true);
    }

    /**
     * Connect to Cluster Manager
     */
    private void connectToClusterManager() {
        // The ClusterManager orchestrates the Log Replication Service. If it is not available,
        // topology cannot be discovered and therefore LR cannot start, for this reason connection
        // should be attempted indefinitely.
        try {
            clusterManagerAdapter.register(this);

            IRetry.build(IntervalRetry.class, () -> {
                try {
                    log.info("Connecting to Cluster Manager {}", clusterManagerAdapter.getClass().getSimpleName());
                    clusterManagerAdapter.start();
                } catch (Exception e) {
                    log.error("Error while attempting to connect to ClusterManager.", e);
                    throw new RetryNeededException();
                }
                return null;
            }).run();
        } catch (InterruptedException e) {
            log.error("Unrecoverable exception when attempting to connect to ClusterManager.", e);
            throw new UnrecoverableCorfuInterruptedError(e);
        }
    }

    /**
     * Bootstrap the Log Replication Service, which includes:
     *
     * - Building Log Replication Context (LR context shared across receiving and sending components)
     * - Start Log Replication Server (receiver component)
     */
    private void bootstrapLogReplicationService() {
        // Through LogReplicationConfigAdapter retrieve system-specific configurations (including streams to replicate)
        LogReplicationConfig logReplicationConfig = getLogReplicationConfiguration(runtime.get());

        logReplicationMetadataManager = new LogReplicationMetadataManager(runtime.get(),
                topologyDescriptor.getTopologyConfigId(), localClusterDescriptor.getClusterId());

        logReplicationServerHandler = new LogReplicationServer(serverContext, logReplicationConfig,
                logReplicationMetadataManager, localCorfuEndpoint, topologyDescriptor.getTopologyConfigId());
        logReplicationServerHandler.setActive(localClusterDescriptor.getRole().equals(ClusterRole.ACTIVE));

        interClusterReplicationService = new CorfuInterClusterReplicationServerNode(serverContext,
                logReplicationServerHandler, logReplicationConfig);

        // Pass server's channel context through the Log Replication Context, for shared objects between the server
        // and the client channel (specific requirements of the transport implementation)
        replicationContext = new LogReplicationContext(logReplicationConfig, topologyDescriptor,
                localCorfuEndpoint, interClusterReplicationService.getRouter().getServerAdapter().getChannelContext());

        // Unblock server initialization & register to Log Replication Lock, to attempt lock / leadership acquisition
        serverCallback.complete(interClusterReplicationService);

        serverStarted = true;
    }

    /**
     * Retrieve a Corfu Runtime to connect to the local Corfu Datastore.
     */
    private CorfuRuntime getCorfuRuntime() {
        // Avoid multiple runtime's
        log.debug("Connecting to local Corfu {}", localCorfuEndpoint);
        return CorfuRuntime.fromParameters(CorfuRuntime.CorfuRuntimeParameters.builder()
                .trustStore((String) serverContext.getServerConfig().get("--truststore"))
                .tsPasswordFile((String) serverContext.getServerConfig().get("--truststore-password-file"))
                .keyStore((String) serverContext.getServerConfig().get("--keystore"))
                .ksPasswordFile((String) serverContext.getServerConfig().get("--keystore-password-file"))
                .tlsEnabled((Boolean) serverContext.getServerConfig().get("--enable-tls"))
                .build())
                .parseConfigurationString(localCorfuEndpoint).connect();
    }

    /**
     * Verify current node belongs to a cluster in the topology.
     *
     * @param topology discovered topology
     * @param update indicates if the discovered topology should immediately be reflected as current (cached)
     */
    private boolean clusterPresentInTopology(TopologyDescriptor topology, boolean update) {
        ClusterDescriptor tmpClusterDescriptor = topology.getClusterDescriptor(localEndpoint);
        NodeDescriptor tmpNodeDescriptor = null;

        if (tmpClusterDescriptor != null) {
            tmpNodeDescriptor = tmpClusterDescriptor.getNode(localEndpoint);

            if (update) {
                localClusterDescriptor = tmpClusterDescriptor;
                localNodeDescriptor = tmpNodeDescriptor;
                localCorfuEndpoint = getCorfuEndpoint(getLocalHost(), localClusterDescriptor.getCorfuPort());
            }
        }

        return tmpClusterDescriptor != null && tmpNodeDescriptor != null;
    }

    /**
     * Retrieve local Corfu Endpoint
     */
    private String getCorfuEndpoint(String localEndpoint, int corfuPort) {
        return NodeLocator.parseString(localEndpoint).getHost() + ":" + corfuPort;
    }

    /**
     * Retrieve Log Replication Configuration.
     *
     * This configuration represents all common parameters for the log replication, regardless of
     * a cluster's role.
     */
    private LogReplicationConfig getLogReplicationConfiguration(CorfuRuntime runtime) {

        LogReplicationStreamNameTableManager replicationStreamNameTableManager =
                new LogReplicationStreamNameTableManager(runtime, serverContext.getPluginConfigFilePath());

        Set<String> streamsToReplicate = replicationStreamNameTableManager.getStreamsToReplicate();

        // TODO pankti: Check if version does not match. If it does not, create an event for site discovery to
        //  do a snapshot sync.
        boolean upgraded = replicationStreamNameTableManager
                .isUpgraded();

        if (upgraded) {
            input(new DiscoveryServiceEvent(DiscoveryServiceEvent.DiscoveryServiceEventType.UPGRADE));
        }

        return new LogReplicationConfig(streamsToReplicate, serverContext.getLogReplicationMaxNumMsgPerBatch(), serverContext.getLogReplicationMaxDataMessageSize());
    }

    /**
     * Register interest on Log Replication Lock.
     *
     * The node that acquires the lock will drive/lead log replication.
     */
    private void registerToLogReplicationLock() {
        try {
            IRetry.build(IntervalRetry.class, () -> {
                try {
                    lockClient = new LockClient(logReplicationNodeId,
                            this.lockConfig,
                            runtime.get());
                    // Register Interest on the shared Log Replication Lock
                    lockClient.registerInterest(LOCK_GROUP, LOCK_NAME, this.lockListener);
                } catch (Exception e) {
                    log.error("Error while attempting to register interest on log replication lock {}:{}", LOCK_GROUP, LOCK_NAME, e);
                    throw new RetryNeededException();
                }

                log.debug("Registered to lock, client msb={}, lsb={}", logReplicationNodeId.getMostSignificantBits(),
                        logReplicationNodeId.getLeastSignificantBits());
                return null;
            }).run();
        } catch (InterruptedException e) {
            log.error("Unrecoverable exception when attempting to register interest on log replication lock.", e);
            throw new UnrecoverableCorfuInterruptedError(e);
        }
    }

    /**
     * This method is only called on the leader node and it triggers the start of log replication
     *
     * Depending on the role of the cluster to which this leader node belongs to, it will start
     * as source (sender/producer) or sink (receiver).
     */
    private void onLeadershipAcquire() {
        switch (localClusterDescriptor.getRole()) {
            case ACTIVE:
                log.info("Start as Source (sender/replicator)");
                if (replicationManager == null) {
                    replicationManager = new CorfuReplicationManager(replicationContext,
                            localNodeDescriptor, logReplicationMetadataManager, serverContext.getPluginConfigFilePath(),
                            runtime.get());
                }
                replicationManager.setTopology(topologyDescriptor);
                replicationManager.start();
                break;
            case STANDBY:
                // Standby Site : the LogReplicationServer (server handler) will initiate the LogReplicationSinkManager
                log.info("Start as Sink (receiver)");
                interClusterReplicationService.getLogReplicationServer().setLeadership(true);
                break;
            default:
                log.error("Log Replication not started on this cluster. Leader node {} belongs to cluster with {} role.",
                            localEndpoint, localClusterDescriptor.getRole());
                break;
        }
    }

    /**
     * Fetch current topology from Cluster Manager
     */
    private void fetchTopologyFromClusterManager() {
        try {
            IRetry.build(ExponentialBackoffRetry.class, () -> {
                try {
                    log.info("Fetching topology from Cluster Manager...");
                    TopologyConfigurationMsg topologyMessage = clusterManagerAdapter.queryTopologyConfig(false);
                    topologyDescriptor = new TopologyDescriptor(topologyMessage);
                } catch (Exception e) {
                    log.error("Caught exception while fetching topology. Retry.", e);
                    throw new RetryNeededException();
                }

                return null;
            }).setOptions(x -> x.setMaxRetryThreshold(Duration.ofSeconds(FETCH_THRESHOLD))).run();
        } catch (InterruptedException ie) {
            throw new UnrecoverableCorfuInterruptedError(ie);
        } catch (RetryExhaustedException ree) {
            // Retries exhausted. Return
            log.warn("Failed to retrieve updated topology from Cluster Manager.");
        }
    }

    /**
     * Stop Log Replication
     */
    private void stopLogReplication() {
        if (localClusterDescriptor != null && localClusterDescriptor.getRole() == ClusterRole.ACTIVE && isLeader.get()) {
            log.info("Stopping log replication.");
            replicationManager.stop();
        }
    }

    /**
     * Process lock acquisition event
     */
    public void processLockAcquire() {
        log.debug("Lock acquired");
        isLeader.set(true);
        onLeadershipAcquire();
    }

    /**
     * Update Topology Config Id on MetadataManager (persisted metadata table)
     * and push down to Sink Manager so messages are filtered on the most
     * up to date topologyConfigId
     */
    private void updateTopologyConfigId(long configId) {
        this.logReplicationMetadataManager.setupTopologyConfigId(configId);
        this.interClusterReplicationService.getLogReplicationServer()
                .getSinkManager().updateTopologyConfigId(configId);
    }

    /**
     * Process lock release event
     *
     * Set leadership metadata and stop log replication in the event of leadership loss
     */
    public void processLockRelease() {
        log.debug("Lock released");
        // Signal Log Replication Server/Sink to stop receiving messages, leadership loss
        interClusterReplicationService.getLogReplicationServer().setLeadership(false);
        stopLogReplication();
        isLeader.set(false);
    }

    /**
     * Process Topology Config Change:
     *   - Higher config id
     *   - Potential cluster role change
     *
     * Cluster change from active to standby is a two step process, we first confirm that
     * we are ready to do the cluster role change, so by the time we receive cluster change
     * notification, nothing needs to be done, other than stop.
     * @param newTopology new discovered topology
     */
    public void onClusterRoleChange(TopologyDescriptor newTopology) {
        // Stop ongoing replication, stopLogReplication() checks leadership and active
        // We do not update topology until we successfully stop log replication
        if (localClusterDescriptor.getRole() == ClusterRole.ACTIVE) {
            stopLogReplication();
        }

        //TODO pankti: read the configuration again and refresh the LogReplicationConfig object

        // Update topology, cluster, and node configs
        updateLocalTopology(newTopology);

        // Update topology config id in metadata manager
        logReplicationMetadataManager.setupTopologyConfigId(topologyDescriptor.getTopologyConfigId());

        // Reset the Replication Status on Active and Standby
        logReplicationMetadataManager.resetReplicationStatus();

        log.debug("Persist new topologyConfigId {}, cluster id={}, role={}", topologyDescriptor.getTopologyConfigId(),
                localClusterDescriptor.getClusterId(), localClusterDescriptor.getRole());

        // Update replication manager
        updateReplicationManagerTopology(newTopology);

        // Update sink manager
        interClusterReplicationService.getLogReplicationServer().getSinkManager()
                .updateTopologyConfigId(topologyDescriptor.getTopologyConfigId());
        interClusterReplicationService.getLogReplicationServer().getSinkManager().reset();

        // Update replication server, in case there is a role change
        logReplicationServerHandler.setActive(localClusterDescriptor.getRole().equals(ClusterRole.ACTIVE));

        // On Topology Config Change, only if this node is the leader take action
        if (isLeader.get()) {
            onLeadershipAcquire();
        }
    }

    /**
     * Process a topology change as provided by the Cluster Manager
     *
     * Note: We are assuming that topology configId change implies a role change.
     *       The number of standby clusters change would not bump config id.
     *
     * @param event discovery event
     */
    public void processTopologyChangeNotification(DiscoveryServiceEvent event) {
        // Skip stale topology notification
        if (event.getTopologyConfig().getTopologyConfigID() < topologyDescriptor.getTopologyConfigId()) {
            log.debug("Stale Topology Change Notification, current={}, received={}",
                    topologyDescriptor.getTopologyConfigId(), event.getTopologyConfig());
            return;
        }

        TopologyDescriptor discoveredTopology = new TopologyDescriptor(event.getTopologyConfig());
        boolean isValid = processDiscoveredTopology(discoveredTopology, localClusterDescriptor == null);

        if (isValid) {
            if (clusterRoleChanged(discoveredTopology)) {
                onClusterRoleChange(discoveredTopology);
            } else {
                onStandbyClusterAddRemove(discoveredTopology);
            }
        } else {
            // Stop Log Replication in case this node was previously ACTIVE but no longer belongs to the Topology
            stopLogReplication();
        }
    }

    /**
     * Determine if there was a cluster change between former topology and newly discovered
     *
     * @return true, cluster role changed
     *         false, otherwise
     */
    private boolean clusterRoleChanged(TopologyDescriptor discoveredTopology) {
        if (localClusterDescriptor != null) {
            return localClusterDescriptor.getRole() != discoveredTopology.getClusterDescriptor(localEndpoint).getRole();
        }

        return false;
    }

    /**
     * Process a topology change where a standby cluster has been added or removed from the topology.
     *
     * @param discoveredTopology new discovered topology
     */
    private void onStandbyClusterAddRemove(TopologyDescriptor discoveredTopology) {
        log.debug("Standby Cluster has been added or removed from topology={}", discoveredTopology);

        // We only need to process new standby's if your role is of an ACTIVE cluster
        if (localClusterDescriptor.getRole() == ClusterRole.ACTIVE) {
            if (replicationManager != null && isLeader.get()) {
                replicationManager.processStandbyChange(discoveredTopology);
            }
        }

        updateLocalTopology(discoveredTopology);
        updateReplicationManagerTopology(discoveredTopology);
        updateTopologyConfigId(topologyDescriptor.getTopologyConfigId());
        log.debug("Persist new topologyConfigId {}, cluster id={}, role={}", topologyDescriptor.getTopologyConfigId(),
                localClusterDescriptor.getClusterId(), localClusterDescriptor.getRole());
    }

    /**
     * Process the discovered topology to determine if it is a valid topology view.
     *
     * @param topology cluster manager provided topology
     * @param update indicates if the discovered topology should immediately be reflected as current (cached)
     *
     * @return true, valid topology
     *         false, otherwise
     */
    private boolean processDiscoveredTopology(TopologyDescriptor topology, boolean update) {
        // Health check - confirm this node belongs to a cluster in the topology
        if (topology != null && clusterPresentInTopology(topology, update)) {
            log.info("Node[{}] belongs to cluster, descriptor={}, topology={}", localEndpoint, localClusterDescriptor, topology);
            if (!serverStarted) {
                bootstrapLogReplicationService();
                registerToLogReplicationLock();
            }
            return true;
        }

        // If a cluster descriptor is not found, this node does not belong to any cluster in the topology
        // wait for updates to the topology config to start, if this cluster ever becomes part of the topology
        log.warn("Node[{}] does not belong to any cluster provided by the discovery service, topology={}", localEndpoint,
                topology);
        return false;
    }

    private void updateLocalTopology(TopologyDescriptor newConfig) {
        // Update local topology descriptor
        topologyDescriptor = newConfig;

        // Update local cluster descriptor
        localClusterDescriptor = topologyDescriptor.getClusterDescriptor(localEndpoint);

        // Update local node descriptor
        localNodeDescriptor = localClusterDescriptor.getNode(localEndpoint);
    }

    private void updateReplicationManagerTopology(TopologyDescriptor newConfig) {
        if (replicationManager != null) {
            replicationManager.updateRuntimeConfigId(newConfig);
        }
    }

    /***
     * After an upgrade, the active site should perform a snapshot sync
     */
    private void processUpgrade(DiscoveryServiceEvent event) {
        if (localClusterDescriptor.getRole() == ClusterRole.ACTIVE) {
            // TODO pankti: is this correct?
            replicationManager.restart(event.getRemoteSiteInfo());
        }
    }

    public synchronized void input(DiscoveryServiceEvent event) {
        eventQueue.add(event);
        notifyAll();
    }

    @Override
    public void updateTopology(LogReplicationClusterInfo.TopologyConfigurationMsg topologyConfig) {
        input(new DiscoveryServiceEvent(DiscoveryServiceEventType.DISCOVERED_TOPOLOGY, topologyConfig));
    }

    /**
     * No work needs to be done here.  If in the Active state, writes to all replicated streams have stopped at this time.
     * Following this, the ClusterManagerAdapter can query the status of ongoing snapshot sync on the
     * local(active) cluster.
     */
    @Override
    public void prepareToBecomeStandby() {
        if (ClusterRole.ACTIVE == localClusterDescriptor.getRole()) {
            log.info("Received a Request to Become Standby");
        } else {
            log.warn("Illegal prepareToBecomeStandby when cluster {} with role {}",
                    localClusterDescriptor.getClusterId(), localClusterDescriptor.getRole());
        }
    }

    /**
     * Active Cluster - Read the shared metadata table to find the status of any ongoing snapshot or log entry sync
     * and return a completion percentage.
     * Standby Cluster - Read the shared metadata table and find if data is consistent(returns false if
     * snapshot sync is in the apply phase)
     */
    @Override
    public Map<String, LogReplicationMetadata.ReplicationStatusVal> queryReplicationStatus() {
        if (ClusterRole.ACTIVE == localClusterDescriptor.getRole()) {
            return logReplicationMetadataManager.getReplicationRemainingEntries();
        } else if (ClusterRole.STANDBY == localClusterDescriptor.getRole()) {
            return logReplicationMetadataManager.getDataConsistentOnStandby();
        }
        log.error("Received Replication Status Query in Incorrect Role {}.", localClusterDescriptor.getRole());
        return null;
    }

    public void shutdown() {
        if (replicationManager != null) {
            replicationManager.stop();
        }

        if (clusterManagerAdapter != null) {
            clusterManagerAdapter.shutdown();
        }

        if (lockClient != null) {
            lockClient.shutdown();
        }
    }

    /**
     * Return host for local node
     *
     * @return current node's IP
     */
    private String getLocalHost() {
        return NodeLocator.parseString(serverContext.getLocalEndpoint()).getHost();
    }

    /**
     * Create a test lock client on this node, and deregister an
     * interest in the lock. The current lock holder will release the lock immediately.
     * Note that for this method to work properly, the lock config should have delayed timeouts to guarantee that
     * the periodic lock tasks running on every lock candidate do not interfere with this method.
     * @throws Exception when the lock client creation fails.
     */
    @VisibleForTesting
    public void deregisterToLogReplicationLock() throws Exception {
        LockClient lockClient = LockClient.newInstance(this.lockConfig, logReplicationNodeId, this.lockListener,
                runtime, Optional.of(LockStateType.HAS_LEASE));
        lockClient.deregisterInterest();
    }

    /**
     * Create a test lock client on this node, and force acquire a lock. If no lock is currently being held,
     * the lock will be immediately acquired.
     * Note that for this method to work properly, there should be no current lock holder
     * (the current lock holder should release a lock by calling deregisterToLogReplicationLock), and
     * the lock config should have delayed timeouts to guarantee that the periodic lock tasks running on every
     * lock candidate do not interfere.
     * @throws Exception when the lock client creation fails.
     */
    @VisibleForTesting
    public void forceAcquireLogReplicationLock() throws Exception {
        LockClient lockClient = LockClient.newInstance(this.lockConfig, logReplicationNodeId, this.lockListener,
                runtime, Optional.of(LockStateType.NO_LEASE));
        lockClient.forceAcquire();
    }
}<|MERGE_RESOLUTION|>--- conflicted
+++ resolved
@@ -23,19 +23,15 @@
 import org.corfudb.util.retry.IRetry;
 import org.corfudb.util.retry.IntervalRetry;
 import org.corfudb.util.retry.RetryNeededException;
-import org.corfudb.utils.lock.Lock;
 import org.corfudb.utils.lock.LockClient;
 import org.corfudb.utils.lock.LockConfig;
-import org.corfudb.utils.lock.LockDataTypes;
 import org.corfudb.utils.lock.LockListener;
 import org.corfudb.utils.lock.states.LockStateType;
 
 import javax.annotation.Nonnull;
-import java.io.InputStream;
 import java.time.Duration;
+import java.util.Map;
 import java.util.Optional;
-import java.util.Properties;
-import java.util.Map;
 import java.util.Set;
 import java.util.UUID;
 import java.util.concurrent.CompletableFuture;
@@ -205,15 +201,8 @@
         } catch (Exception e) {
             log.error("Unhandled exception caught during log replication service discovery.", e);
         } finally {
-<<<<<<< HEAD
             runtime.cleanup(CorfuRuntime::shutdown);
-=======
-            if (runtime != null) {
-                runtime.shutdown();
-            }
-
             interClusterReplicationService.close();
->>>>>>> 473a4e89
         }
     }
 
