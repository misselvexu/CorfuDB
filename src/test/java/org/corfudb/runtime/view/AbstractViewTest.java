--- conflicted
+++ resolved
@@ -114,7 +114,7 @@
         new TestServer(new ServerConfigBuilder().setSingle(false).setPort(port).build()).addToTest(port, this);
     }
 
-<<<<<<< HEAD
+
     /** Add a default, in-memory bootstrapped single node server at a specific port.
      *
      * @param port      The port to use.
@@ -193,22 +193,6 @@
             addSingleServer(9000);
         }
         return getRuntime().connect();
-=======
-    public CorfuRuntime getDefaultRuntime() {
-        return getDefaultRuntime(false);
-    }
-
-    public CorfuRuntime getDefaultRuntime(boolean enableTransactionLogging) {
-        // default layout is chain replication.
-        routerMap.put(getDefaultEndpoint(), new TestClientRouter());
-        addServerForTest(getDefaultEndpoint(), new LayoutServer(defaultOptionsMap(),
-                routerMap.get(getDefaultEndpoint())));
-        addServerForTest(getDefaultEndpoint(), new LogUnitServer(defaultOptionsMap()));
-        addServerForTest(getDefaultEndpoint(), new SequencerServer(defaultOptionsMap()));
-        wireRouters();
-
-        return getRuntime().setTransactionLogging(enableTransactionLogging).connect();
->>>>>>> c1285ac4
     }
 
     /** Clear installed rules for the default runtime.
