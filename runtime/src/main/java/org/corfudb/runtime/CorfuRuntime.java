package org.corfudb.runtime;

import com.google.common.util.concurrent.ThreadFactoryBuilder;
import io.micrometer.core.instrument.Timer;
import io.netty.channel.ChannelOption;
import io.netty.channel.EventLoopGroup;
import lombok.Data;
import lombok.Getter;
import lombok.ToString;
import lombok.experimental.Accessors;
import lombok.extern.slf4j.Slf4j;
import org.corfudb.comm.ChannelImplementation;
import org.corfudb.common.compression.Codec;
import org.corfudb.common.metrics.micrometer.MeterRegistryProvider.MeterRegistryInitializer;
import org.corfudb.common.metrics.micrometer.MicroMeterUtils;
import org.corfudb.runtime.clients.BaseClient;
import org.corfudb.runtime.clients.IClientRouter;
import org.corfudb.runtime.clients.LayoutClient;
import org.corfudb.runtime.clients.LayoutHandler;
import org.corfudb.runtime.clients.LogUnitHandler;
import org.corfudb.runtime.clients.ManagementHandler;
import org.corfudb.runtime.clients.NettyClientRouter;
import org.corfudb.runtime.clients.SequencerHandler;
import org.corfudb.runtime.exceptions.WrongClusterException;
import org.corfudb.runtime.exceptions.unrecoverable.UnrecoverableCorfuError;
import org.corfudb.runtime.exceptions.unrecoverable.UnrecoverableCorfuInterruptedError;
import org.corfudb.runtime.proto.service.CorfuMessage.PriorityLevel;
import org.corfudb.runtime.view.AddressSpaceView;
import org.corfudb.runtime.view.Layout;
import org.corfudb.runtime.view.LayoutManagementView;
import org.corfudb.runtime.view.LayoutView;
import org.corfudb.runtime.view.ManagementView;
import org.corfudb.runtime.view.ObjectsView;
import org.corfudb.runtime.view.SequencerView;
import org.corfudb.runtime.view.StreamsView;
import org.corfudb.runtime.view.TableRegistry;
import org.corfudb.util.CFUtils;
import org.corfudb.util.GitRepositoryState;
import org.corfudb.util.NodeLocator;
import org.corfudb.util.Sleep;
import org.slf4j.Logger;
import org.slf4j.LoggerFactory;

import javax.annotation.Nonnull;
import java.time.Duration;
import java.util.ArrayList;
import java.util.Collections;
import java.util.List;
import java.util.Map;
import java.util.Optional;
import java.util.UUID;
import java.util.concurrent.CompletableFuture;
import java.util.concurrent.ExecutionException;
import java.util.concurrent.ExecutorService;
import java.util.concurrent.Executors;
import java.util.concurrent.ThreadFactory;
import java.util.concurrent.TimeoutException;
import java.util.concurrent.atomic.AtomicReference;
import java.util.function.BiFunction;
import java.util.function.Function;
import java.util.regex.Pattern;
import java.util.stream.Collectors;

/**
 * Created by mwei on 12/9/15.
 */
@Slf4j
@Accessors(chain = true)
public class CorfuRuntime {

    /**
     * A class which holds parameters and settings for the {@link CorfuRuntime}.
     */
    @Data
    @ToString
    public static class CorfuRuntimeParameters extends RuntimeParameters {

        /*
         * Max size for a write request.
         */
        int maxWriteSize = Integer.MAX_VALUE;

        /*
         * Set the bulk read size.
         */
        int bulkReadSize = 10;

        // region Address Space Parameters
        /*
         * Number of times to attempt to read before hole filling.
         * @deprecated This is a no-op. Use holeFillWait
         */
        @Deprecated
        int holeFillRetry = 10;

        /* Time to wait between read requests reattempts before hole filling. */
        Duration holeFillRetryThreshold = Duration.ofSeconds(1L);

        /*
         * Time limit after which the reader gives up and fills the hole.
         */
        Duration holeFillTimeout = Duration.ofSeconds(10);

        /*
         * Whether or not to disable the cache.
         */
        boolean cacheDisabled = false;

        /*
         * The maximum number of entries in the cache.
         */
        long maxCacheEntries;

        /*
         * The max in-memory size of the cache in bytes
         */
        long maxCacheWeight;

        /*
         * This is a hint to size the AddressSpaceView cache, a higher concurrency
         * level allows for less lock contention at the cost of more memory overhead.
         * The default value of zero will result in using the cache's internal default
         * concurrency level (i.e. 4).
         */
        int cacheConcurrencyLevel = 0;

        /*
         * Sets expireAfterAccess and expireAfterWrite in seconds.
         */
        long cacheExpiryTime = Long.MAX_VALUE;
        // endregion

        // region Stream Parameters
        /*

         */
        /*
         * Whether or not hole filling should be disabled.
         */
        boolean holeFillingDisabled = false;

        /*
         * Number of times to retry on an
         * {@link org.corfudb.runtime.exceptions.OverwriteException} before giving up.
         */
        int writeRetry = 5;

        /*
         * The number of times to retry on a retriable
         * {@link org.corfudb.runtime.exceptions.TrimmedException} during a transaction.
         */
        int trimRetry = 2;

        /*
         * The total number of retries the checkpointer will attempt on sequencer failover to
         * prevent epoch regressions. This is independent of the number of streams to be checkpointed.
         */
        int checkpointRetries = 5;

        /*
         * Stream Batch Size: number of addresses to fetch in advance when stream address discovery mechanism
         * relies on address maps instead of follow backpointers, i.e., followBackpointersEnabled = false;
         */
        int streamBatchSize = 10;

        /*
         * Checkpoint read Batch Size: number of checkpoint addresses to fetch in batch when stream
         * address discovery mechanism relies on address maps instead of follow backpointers;
         */
        int checkpointReadBatchSize = 5;
        // endregion

        /*
         * The period at which the runtime will run garbage collection
         */
        Duration runtimeGCPeriod = Duration.ofMinutes(20);

        /*
         * The {@link UUID} for the cluster this client is connecting to, or
         * {@code null} if the client should adopt the {@link UUID} of the first
         * server it connects to.
         */
        UUID clusterId = null;

        /*
         * Number of retries to reconnect to an unresponsive system before invoking the
         * systemDownHandler. This is mainly required to allow the fault detection mechanism
         * to detect and reconfigure the cluster.
         * The fault detection takes at least 3 seconds to recognize a failure.
         * Each retry is attempted after a sleep of {@literal connectionRetryRate}
         * invoking the systemDownHandler after a minimum of
         * (systemDownHandlerTriggerLimit * connectionRetryRate) seconds. Default: 20 seconds.
         */
        int systemDownHandlerTriggerLimit = 20;

        /*
         * The initial list of layout servers.
         */
        List<NodeLocator> layoutServers = new ArrayList<>();
        //endregion

        /*
         * The number of times to retry invalidate when a layout change is expected.
         */
        int invalidateRetry = 5;


        /*
         * The default priority of the requests made by this client.
         * Under resource constraints non-high priority requests
         * are dropped.
         */
        private PriorityLevel priorityLevel = PriorityLevel.NORMAL;

        /*
         * The compression codec to use to encode a write's payload
         */
        private Codec.Type codecType = Codec.Type.ZSTD;

        /*
         * Enable runtime metrics.
         */
        private boolean metricsEnabled = true;

        /*
         * Number of entries read in a single batch to compute highest sequence number (based on data entries and not holes)
         */
        int highestSequenceNumberBatchSize = 4;

        /*
         * Total time in milliseconds for polling task to block until buffer space is available.
         */
        private long streamingPollingBlockingTimeMs = 5;

        /*
         * Period of time in ms to sleep before next cycle, when poller gets no new data changes.
         */
        private int streamingPollingIdleWaitTimeMs = 50;

        /*
         * Capacity of queue shared by by streaming polling and notification tasks.
         */
        private int streamingQueueSize = 100;

        /*
         * Total number of threads in Polling Executor Pool (shared across all listeners)
         */
        private int streamingPollingThreadPoolSize = 2;

        /*
         * Total number of threads in Notification Executor Pool (shared across all listeners)
         */
        private int streamingNotificationThreadPoolSize = 4;

        /*
         * Total time in milliseconds to block for new updates to appear in the queue, if empty.
         */
        private long streamingNotificationBlockingTimeMs = 5;

        /*
         * Notification batch size (should be lower or equal to streamingQueueSize)
         */
        private int streamingNotificationBatchSize = 50;
        // TODO: make it a function of the streaming Queue Size

        public static CorfuRuntimeParametersBuilder builder() {
            return new CorfuRuntimeParametersBuilder();
        }

        public static class CorfuRuntimeParametersBuilder extends RuntimeParametersBuilder {
            private int maxWriteSize = Integer.MAX_VALUE;
            private int bulkReadSize = 10;
            private int holeFillRetry = 10;
            private Duration holeFillRetryThreshold = Duration.ofSeconds(1L);
            private Duration holeFillTimeout = Duration.ofSeconds(10);
            private boolean cacheDisabled = false;
            private long maxCacheEntries;
            private long maxCacheWeight;
            private int cacheConcurrencyLevel = 0;
            private long cacheExpiryTime = Long.MAX_VALUE;
            private boolean holeFillingDisabled = false;
            private int writeRetry = 5;
            private int trimRetry = 2;
            private int checkpointRetries = 5;
            private int streamBatchSize = 10;
            private int checkpointReadBatchSize = 5;
            private Duration runtimeGCPeriod = Duration.ofMinutes(20);
            private UUID clusterId = null;
            private int systemDownHandlerTriggerLimit = 20;
            private List<NodeLocator> layoutServers = new ArrayList<>();
            private int invalidateRetry = 5;
            private PriorityLevel priorityLevel = PriorityLevel.NORMAL;
            private Codec.Type codecType = Codec.Type.ZSTD;
            private boolean metricsEnabled = true;
            private long streamingPollingBlockingTimeMs = 5;
            private int streamingQueueSize = 100;
            private int streamingPollingThreadPoolSize = 2;
            private int streamingPollingIdleWaitTimeMs = 50;
            private int streamingNotificationThreadPoolSize = 4;
            private long streamingNotificationBlockingTimeMs = 5;
            private int streamingNotificationBatchSize = 50;

            public CorfuRuntimeParametersBuilder tlsEnabled(boolean tlsEnabled) {
                super.tlsEnabled(tlsEnabled);
                return this;
            }

            public CorfuRuntimeParametersBuilder keyStore(String keyStore) {
                super.keyStore(keyStore);
                return this;
            }

            public CorfuRuntimeParametersBuilder ksPasswordFile(String ksPasswordFile) {
                super.ksPasswordFile(ksPasswordFile);
                return this;
            }

            public CorfuRuntimeParametersBuilder trustStore(String trustStore) {
                super.trustStore(trustStore);
                return this;
            }

            public CorfuRuntimeParametersBuilder tsPasswordFile(String tsPasswordFile) {
                super.tsPasswordFile(tsPasswordFile);
                return this;
            }

            public CorfuRuntimeParametersBuilder saslPlainTextEnabled(boolean saslPlainTextEnabled) {
                super.saslPlainTextEnabled(saslPlainTextEnabled);
                return this;
            }

            public CorfuRuntimeParametersBuilder usernameFile(String usernameFile) {
                super.usernameFile(usernameFile);
                return this;
            }

            public CorfuRuntimeParametersBuilder passwordFile(String passwordFile) {
                super.passwordFile(passwordFile);
                return this;
            }

            public CorfuRuntimeParametersBuilder handshakeTimeout(int handshakeTimeout) {
                super.handshakeTimeout(handshakeTimeout);
                return this;
            }

            public CorfuRuntimeParametersBuilder requestTimeout(Duration requestTimeout) {
                super.requestTimeout(requestTimeout);
                return this;
            }

            public CorfuRuntimeParametersBuilder idleConnectionTimeout(int idleConnectionTimeout) {
                super.idleConnectionTimeout(idleConnectionTimeout);
                return this;
            }

            public CorfuRuntimeParametersBuilder keepAlivePeriod(int keepAlivePeriod) {
                super.keepAlivePeriod(keepAlivePeriod);
                return this;
            }

            public CorfuRuntimeParametersBuilder connectionTimeout(Duration connectionTimeout) {
                super.connectionTimeout(connectionTimeout);
                return this;
            }

            public CorfuRuntimeParametersBuilder connectionRetryRate(Duration connectionRetryRate) {
                super.connectionRetryRate(connectionRetryRate);
                return this;
            }

            public CorfuRuntimeParametersBuilder clientId(UUID clientId) {
                super.clientId(clientId);
                return this;
            }

            public CorfuRuntimeParametersBuilder socketType(ChannelImplementation socketType) {
                super.socketType(socketType);
                return this;
            }

            public CorfuRuntimeParametersBuilder nettyEventLoop(EventLoopGroup nettyEventLoop) {
                super.nettyEventLoop(nettyEventLoop);
                return this;
            }

            public CorfuRuntimeParametersBuilder nettyEventLoopThreadFormat(String nettyEventLoopThreadFormat) {
                super.nettyEventLoopThreadFormat(nettyEventLoopThreadFormat);
                return this;
            }

            public CorfuRuntimeParametersBuilder nettyEventLoopThreads(int nettyEventLoopThreads) {
                super.nettyEventLoopThreads(nettyEventLoopThreads);
                return this;
            }

            public CorfuRuntimeParametersBuilder shutdownNettyEventLoop(boolean shutdownNettyEventLoop) {
                super.shutdownNettyEventLoop(shutdownNettyEventLoop);
                return this;
            }

            public CorfuRuntimeParametersBuilder customNettyChannelOptions(Map<ChannelOption, Object> customNettyChannelOptions) {
                super.customNettyChannelOptions(customNettyChannelOptions);
                return this;
            }

            public CorfuRuntimeParametersBuilder uncaughtExceptionHandler(Thread.UncaughtExceptionHandler uncaughtExceptionHandler) {
                super.uncaughtExceptionHandler(uncaughtExceptionHandler);
                return this;
            }

            public CorfuRuntimeParametersBuilder systemDownHandler(Runnable systemDownHandler) {
                super.systemDownHandler(systemDownHandler);
                return this;
            }

            public CorfuRuntimeParametersBuilder beforeRpcHandler(Runnable beforeRpcHandler) {
                super.beforeRpcHandler(beforeRpcHandler);
                return this;
            }

            public CorfuRuntimeParameters.CorfuRuntimeParametersBuilder maxWriteSize(int maxWriteSize) {
                this.maxWriteSize = maxWriteSize;
                return this;
            }

            public CorfuRuntimeParameters.CorfuRuntimeParametersBuilder bulkReadSize(int bulkReadSize) {
                this.bulkReadSize = bulkReadSize;
                return this;
            }

            public CorfuRuntimeParameters.CorfuRuntimeParametersBuilder holeFillRetry(int holeFillRetry) {
                this.holeFillRetry = holeFillRetry;
                return this;
            }

            public CorfuRuntimeParameters.CorfuRuntimeParametersBuilder holeFillRetryThreshold(Duration holeFillRetryThreshold) {
                this.holeFillRetryThreshold = holeFillRetryThreshold;
                return this;
            }

            public CorfuRuntimeParameters.CorfuRuntimeParametersBuilder holeFillTimeout(Duration holeFillTimeout) {
                this.holeFillTimeout = holeFillTimeout;
                return this;
            }

            public CorfuRuntimeParameters.CorfuRuntimeParametersBuilder cacheDisabled(boolean cacheDisabled) {
                this.cacheDisabled = cacheDisabled;
                return this;
            }

            public CorfuRuntimeParameters.CorfuRuntimeParametersBuilder maxCacheEntries(long maxCacheEntries) {
                this.maxCacheEntries = maxCacheEntries;
                return this;
            }

            public CorfuRuntimeParameters.CorfuRuntimeParametersBuilder maxCacheWeight(long maxCacheWeight) {
                this.maxCacheWeight = maxCacheWeight;
                return this;
            }

            public CorfuRuntimeParameters.CorfuRuntimeParametersBuilder cacheConcurrencyLevel(int cacheConcurrencyLevel) {
                this.cacheConcurrencyLevel = cacheConcurrencyLevel;
                return this;
            }

            public CorfuRuntimeParameters.CorfuRuntimeParametersBuilder cacheExpiryTime(long cacheExpiryTime) {
                this.cacheExpiryTime = cacheExpiryTime;
                return this;
            }

            public CorfuRuntimeParameters.CorfuRuntimeParametersBuilder holeFillingDisabled(boolean holeFillingDisabled) {
                this.holeFillingDisabled = holeFillingDisabled;
                return this;
            }

            public CorfuRuntimeParameters.CorfuRuntimeParametersBuilder writeRetry(int writeRetry) {
                this.writeRetry = writeRetry;
                return this;
            }

            public CorfuRuntimeParameters.CorfuRuntimeParametersBuilder trimRetry(int trimRetry) {
                this.trimRetry = trimRetry;
                return this;
            }

            public CorfuRuntimeParameters.CorfuRuntimeParametersBuilder checkpointRetries(int checkpointRetries) {
                this.checkpointRetries = checkpointRetries;
                return this;
            }

            public CorfuRuntimeParameters.CorfuRuntimeParametersBuilder streamBatchSize(int streamBatchSize) {
                this.streamBatchSize = streamBatchSize;
                return this;
            }

            public CorfuRuntimeParameters.CorfuRuntimeParametersBuilder checkpointReadBatchSize(int checkpointReadBatchSize) {
                this.checkpointReadBatchSize = checkpointReadBatchSize;
                return this;
            }

            public CorfuRuntimeParameters.CorfuRuntimeParametersBuilder runtimeGCPeriod(Duration runtimeGCPeriod) {
                this.runtimeGCPeriod = runtimeGCPeriod;
                return this;
            }

            public CorfuRuntimeParameters.CorfuRuntimeParametersBuilder clusterId(UUID clusterId) {
                this.clusterId = clusterId;
                return this;
            }

            public CorfuRuntimeParameters.CorfuRuntimeParametersBuilder systemDownHandlerTriggerLimit(int systemDownHandlerTriggerLimit) {
                this.systemDownHandlerTriggerLimit = systemDownHandlerTriggerLimit;
                return this;
            }

            public CorfuRuntimeParameters.CorfuRuntimeParametersBuilder layoutServers(List<NodeLocator> layoutServers) {
                this.layoutServers = layoutServers;
                return this;
            }

            public CorfuRuntimeParameters.CorfuRuntimeParametersBuilder invalidateRetry(int invalidateRetry) {
                this.invalidateRetry = invalidateRetry;
                return this;
            }

            public CorfuRuntimeParameters.CorfuRuntimeParametersBuilder priorityLevel(PriorityLevel priorityLevel) {
                this.priorityLevel = priorityLevel;
                return this;
            }

            public CorfuRuntimeParameters.CorfuRuntimeParametersBuilder codecType(Codec.Type codecType) {
                this.codecType = codecType;
                return this;
            }

            public CorfuRuntimeParameters.CorfuRuntimeParametersBuilder metricsEnabled(boolean enabled) {
                this.metricsEnabled = enabled;
                return this;
            }

            public CorfuRuntimeParameters.CorfuRuntimeParametersBuilder streamingPollingBlockingTimeMs(long streamingPollingBlockingTimeMs) {
                this.streamingPollingBlockingTimeMs = streamingPollingBlockingTimeMs;
                return this;
            }

            public CorfuRuntimeParameters.CorfuRuntimeParametersBuilder streamingQueueSize(int streamingQueueSize) {
                this.streamingQueueSize = streamingQueueSize;
                return this;
            }

            public CorfuRuntimeParameters.CorfuRuntimeParametersBuilder streamingPollingThreadPoolSize(int streamingPollingThreadPoolSize) {
                this.streamingPollingThreadPoolSize = streamingPollingThreadPoolSize;
                return this;
            }

            public CorfuRuntimeParameters.CorfuRuntimeParametersBuilder streamingPollingIdleWaitTimeMs(int streamingPollingIdleWaitTimeMs) {
                this.streamingPollingIdleWaitTimeMs = streamingPollingIdleWaitTimeMs;
                return this;
            }

            public CorfuRuntimeParameters.CorfuRuntimeParametersBuilder streamingNotificationThreadPoolSize(int streamingNotificationThreadPoolSize) {
                this.streamingNotificationThreadPoolSize = streamingNotificationThreadPoolSize;
                return this;
            }

            public CorfuRuntimeParameters.CorfuRuntimeParametersBuilder streamingNotificationBlockingTimeMs(long streamingNotificationBlockingTimeMs) {
                this.streamingNotificationBlockingTimeMs = streamingNotificationBlockingTimeMs;
                return this;
            }

            public CorfuRuntimeParameters.CorfuRuntimeParametersBuilder streamingNotificationBatchSize(int streamingNotificationBatchSize) {
                this.streamingNotificationBatchSize = streamingNotificationBatchSize;
                return this;
            }

            public CorfuRuntimeParameters build() {
                CorfuRuntimeParameters corfuRuntimeParameters = new CorfuRuntimeParameters();
                corfuRuntimeParameters.setTlsEnabled(tlsEnabled);
                corfuRuntimeParameters.setKeyStore(keyStore);
                corfuRuntimeParameters.setKsPasswordFile(ksPasswordFile);
                corfuRuntimeParameters.setTrustStore(trustStore);
                corfuRuntimeParameters.setTsPasswordFile(tsPasswordFile);
                corfuRuntimeParameters.setSaslPlainTextEnabled(saslPlainTextEnabled);
                corfuRuntimeParameters.setUsernameFile(usernameFile);
                corfuRuntimeParameters.setPasswordFile(passwordFile);
                corfuRuntimeParameters.setHandshakeTimeout(handshakeTimeout);
                corfuRuntimeParameters.setRequestTimeout(requestTimeout);
                corfuRuntimeParameters.setIdleConnectionTimeout(idleConnectionTimeout);
                corfuRuntimeParameters.setKeepAlivePeriod(keepAlivePeriod);
                corfuRuntimeParameters.setConnectionTimeout(connectionTimeout);
                corfuRuntimeParameters.setConnectionRetryRate(connectionRetryRate);
                corfuRuntimeParameters.setClientId(clientId);
                corfuRuntimeParameters.setSocketType(socketType);
                corfuRuntimeParameters.setNettyEventLoop(nettyEventLoop);
                corfuRuntimeParameters.setNettyEventLoopThreadFormat(nettyEventLoopThreadFormat);
                corfuRuntimeParameters.setNettyEventLoopThreads(nettyEventLoopThreads);
                corfuRuntimeParameters.setShutdownNettyEventLoop(shutdownNettyEventLoop);
                corfuRuntimeParameters.setCustomNettyChannelOptions(customNettyChannelOptions);
                corfuRuntimeParameters.setUncaughtExceptionHandler(uncaughtExceptionHandler);
                corfuRuntimeParameters.setSystemDownHandler(systemDownHandler);
                corfuRuntimeParameters.setBeforeRpcHandler(beforeRpcHandler);
                corfuRuntimeParameters.setMaxWriteSize(maxWriteSize);
                corfuRuntimeParameters.setBulkReadSize(bulkReadSize);
                corfuRuntimeParameters.setHoleFillRetry(holeFillRetry);
                corfuRuntimeParameters.setHoleFillRetryThreshold(holeFillRetryThreshold);
                corfuRuntimeParameters.setHoleFillTimeout(holeFillTimeout);
                corfuRuntimeParameters.setCacheDisabled(cacheDisabled);
                corfuRuntimeParameters.setMaxCacheEntries(maxCacheEntries);
                corfuRuntimeParameters.setMaxCacheWeight(maxCacheWeight);
                corfuRuntimeParameters.setCacheConcurrencyLevel(cacheConcurrencyLevel);
                corfuRuntimeParameters.setCacheExpiryTime(cacheExpiryTime);
                corfuRuntimeParameters.setHoleFillingDisabled(holeFillingDisabled);
                corfuRuntimeParameters.setWriteRetry(writeRetry);
                corfuRuntimeParameters.setTrimRetry(trimRetry);
                corfuRuntimeParameters.setCheckpointRetries(checkpointRetries);
                corfuRuntimeParameters.setStreamBatchSize(streamBatchSize);
                corfuRuntimeParameters.setCheckpointReadBatchSize(checkpointReadBatchSize);
                corfuRuntimeParameters.setRuntimeGCPeriod(runtimeGCPeriod);
                corfuRuntimeParameters.setClusterId(clusterId);
                corfuRuntimeParameters.setSystemDownHandlerTriggerLimit(systemDownHandlerTriggerLimit);
                corfuRuntimeParameters.setLayoutServers(layoutServers);
                corfuRuntimeParameters.setInvalidateRetry(invalidateRetry);
                corfuRuntimeParameters.setPriorityLevel(priorityLevel);
                corfuRuntimeParameters.setCodecType(codecType);
                corfuRuntimeParameters.setMetricsEnabled(metricsEnabled);
                corfuRuntimeParameters.setStreamingPollingBlockingTimeMs(streamingPollingBlockingTimeMs);
                corfuRuntimeParameters.setStreamingPollingIdleWaitTimeMs(streamingPollingIdleWaitTimeMs);
                corfuRuntimeParameters.setStreamingQueueSize(streamingQueueSize);
                corfuRuntimeParameters.setStreamingPollingThreadPoolSize(streamingPollingThreadPoolSize);
                corfuRuntimeParameters.setStreamingNotificationThreadPoolSize(streamingNotificationThreadPoolSize);
                corfuRuntimeParameters.setStreamingNotificationBlockingTimeMs(streamingNotificationBlockingTimeMs);
                corfuRuntimeParameters.setStreamingNotificationBatchSize(streamingNotificationBatchSize);

                return corfuRuntimeParameters;
            }
        }
    }

    /**
     * The parameters used to configure this {@link CorfuRuntime}.
     */
    @Getter
    private final CorfuRuntimeParameters parameters;

    /**
     * The {@link EventLoopGroup} provided to netty routers.
     */
    @Getter
    private final EventLoopGroup nettyEventLoop;

    /**
     * A view of the layout service in the Corfu server instance.
     */
    @Getter(lazy = true)
    private final LayoutView layoutView = new LayoutView(this);
    /**
     * A view of the sequencer server in the Corfu server instance.
     */
    @Getter(lazy = true)
    private final SequencerView sequencerView = new SequencerView(this);
    /**
     * A view of the address space in the Corfu server instance.
     */
    @Getter(lazy = true)
    private final AddressSpaceView addressSpaceView = new AddressSpaceView(this);
    /**
     * A view of streamsView in the Corfu server instance.
     */
    @Getter(lazy = true)
    private final StreamsView streamsView = new StreamsView(this);

    /**
     * Views of objects in the Corfu server instance.
     */
    @Getter(lazy = true)
    private final ObjectsView objectsView = new ObjectsView(this);
    /**
     * A view of the Layout Manager to manage reconfigurations of the Corfu Cluster.
     */
    @Getter(lazy = true)
    private final LayoutManagementView layoutManagementView = new LayoutManagementView(this);
    /**
     * A view of the Management Service.
     */
    @Getter(lazy = true)
    private final ManagementView managementView = new ManagementView(this);

    /**
     * CorfuStore's table registry cache for Table lifecycle management.
     */
    private final AtomicReference<TableRegistry> tableRegistry = new AtomicReference<>(null);

    /**
     * List of initial set of layout servers, i.e., servers specified in
     * connection string on bootstrap.
     */
    @Getter
    private volatile List<String> bootstrapLayoutServers;

    /**
     * List of known layout servers, refreshed on each fetchLayout.
     */
    @Getter
    private volatile List<String> layoutServers;

    /**
     * Node Router Pool.
     */
    @Getter
    private NodeRouterPool nodeRouterPool;

    /**
     * A completable future containing a layout, when completed.
     */
    public volatile CompletableFuture<Layout> layout;

    /**
     * The {@link UUID} of the cluster we are currently connected to, or null, if
     * there is no cluster yet.
     */
    @Getter
    public volatile UUID clusterId;

    @Getter
    final ViewsGarbageCollector garbageCollector = new ViewsGarbageCollector(this);

    /**
     * Notifies that the runtime is no longer used
     * and async retries to fetch the layout can be stopped.
     */
    @Getter
    private volatile boolean isShutdown = false;


    /**
     * This thread is used by fetchLayout to find a new layout in the system
     */
    final ExecutorService runtimeExecutor = Executors.newSingleThreadExecutor(new ThreadFactoryBuilder()
            .setDaemon(true)
            .setNameFormat("CorfuRuntime-%d")
            .build());

    /**
     * Latest layout seen by the runtime.
     */
    private volatile Layout latestLayout = null;

    /**
     * Register SystemDownHandler.
     * Please use CorfuRuntimeParameters builder to register this.
     *
     * @param handler Handler to invoke in case of system Down.
     * @return CorfuRuntime instance.
     */
    @Deprecated
    public CorfuRuntime registerSystemDownHandler(Runnable handler) {
        this.getParameters().setSystemDownHandler(handler);
        return this;
    }

    /**
     * Register BeforeRPCHandler.
     * Please use CorfuRuntimeParameters builder to register this.
     *
     * @param handler Handler to invoke before every RPC.
     * @return CorfuRuntime instance.
     */
    @Deprecated
    public CorfuRuntime registerBeforeRpcHandler(Runnable handler) {
        this.getParameters().setBeforeRpcHandler(handler);
        return this;
    }

    /**
     * lazy instantiation of the tableRegistry
     */
    public TableRegistry getTableRegistry() {
        TableRegistry tableRegistryObj = this.tableRegistry.get();
        if (tableRegistryObj == null) {
            synchronized (this) {
                tableRegistryObj = this.tableRegistry.get();
                if (tableRegistryObj == null) {
                    tableRegistryObj = new TableRegistry(this);
                    this.tableRegistry.set(tableRegistryObj);
                }
            }
        }
        return tableRegistryObj;
    }

    /**
     * When set, overrides the default getRouterFunction. Used by the testing
     * framework to ensure the default routers used are for testing.
     */
    public static BiFunction<CorfuRuntime, String, IClientRouter> overrideGetRouterFunction = null;

    /**
     * A function to handle getting routers. Used by test framework to inject
     * a test router. Can also be used to provide alternative logic for obtaining
     * a router.
     */
    @Getter
    private final Function<String, IClientRouter> getRouterFunction =
            overrideGetRouterFunction != null ? (address) ->
                    overrideGetRouterFunction.apply(this, address) : (address) -> {
                NodeLocator node = NodeLocator.parseString(address);
                // Generate a new router, start it and add it to the table.
                NettyClientRouter newRouter = new NettyClientRouter(node,
                        getNettyEventLoop(),
                        getParameters());
                log.debug("Connecting to new router {}", node);
                try {
                    newRouter.addClient(new LayoutHandler())
                            .addClient(new SequencerHandler())
                            .addClient(new LogUnitHandler())
                            .addClient(new ManagementHandler());
                } catch (Exception e) {
                    log.warn("Error connecting to router", e);
                    throw e;
                }
                return newRouter;
            };

    /**
     * Factory method for generating new {@link CorfuRuntime}s given a set of
     * {@link CorfuRuntimeParameters} to configure the runtime with.
     *
     * @param parameters A {@link CorfuRuntimeParameters} to use.
     * @return A new {@link CorfuRuntime}.
     */
    public static CorfuRuntime fromParameters(@Nonnull CorfuRuntimeParameters parameters) {
        return new CorfuRuntime(parameters);
    }

    /**
     * Construct a new {@link CorfuRuntime} given a {@link CorfuRuntimeParameters} instance.
     *
     * @param parameters {@link CorfuRuntimeParameters} to configure the runtime with.
     */
    private CorfuRuntime(@Nonnull CorfuRuntimeParameters parameters) {
        // Set the local parameters field
        this.parameters = parameters;

        // Populate the initial set of layout servers
        bootstrapLayoutServers = parameters.getLayoutServers().stream()
                .map(NodeLocator::toString)
                .collect(Collectors.toList());

        // Initialize list of layout servers (this list will get updated for every new layout)
        layoutServers = new ArrayList<>(bootstrapLayoutServers);

        // Set the initial cluster Id
        clusterId = parameters.getClusterId();

        // Generate or set the NettyEventLoop
        nettyEventLoop = parameters.nettyEventLoop == null ? getNewEventLoopGroup()
                : parameters.nettyEventLoop;

        // Initializing the node router pool.
        nodeRouterPool = new NodeRouterPool(getRouterFunction);

        if (parameters.metricsEnabled) {
            Logger logger = LoggerFactory.getLogger("org.corfudb.client.metricsdata");
            if (logger.isDebugEnabled()) {
<<<<<<< HEAD
                MeterRegistryInitializer.initLoggingRegistry(logger,
=======
                MeterRegistryInitializer.initClientMetrics(logger,
>>>>>>> 24b85a5c
                        Duration.ofMinutes(1),
                        parameters.clientId.toString());
            } else {
                log.warn("No registered metrics logger provided.");
            }

        } else {
            log.warn("Runtime metrics are disabled.");
        }

        log.info("Corfu runtime version {} initialized.",
                Long.toHexString(GitRepositoryState.getCorfuSourceCodeVersion()));
    }

    /**
     * Get a new {@link EventLoopGroup} for scheduling threads for Netty. The
     * {@link EventLoopGroup} is typically passed to a router.
     *
     * @return An {@link EventLoopGroup}.
     */
    private EventLoopGroup getNewEventLoopGroup() {
        // Calculate the number of threads which should be available in the thread pool.
        int numThreads = parameters.nettyEventLoopThreads == 0
                ? Runtime.getRuntime().availableProcessors() * 2 :
                parameters.nettyEventLoopThreads;
        ThreadFactory factory = new ThreadFactoryBuilder()
                .setDaemon(true)
                .setNameFormat(parameters.nettyEventLoopThreadFormat)
                .setUncaughtExceptionHandler(this::handleUncaughtThread)
                .build();
        return parameters.socketType.getGenerator().generate(numThreads, factory);
    }

    /**
     * Function which is called whenever the runtime encounters an uncaught thread.
     *
     * @param thread    The thread which terminated.
     * @param throwable The throwable which caused the thread to terminate.
     */
    private void handleUncaughtThread(@Nonnull Thread thread, @Nonnull Throwable throwable) {
        if (parameters.getUncaughtExceptionHandler() != null) {
            parameters.getUncaughtExceptionHandler().uncaughtException(thread, throwable);
        } else {
            log.error("handleUncaughtThread: {} terminated with throwable of type {}",
                    thread.getName(),
                    throwable.getClass().getSimpleName(),
                    throwable);
        }
    }

    /**
     * Shuts down the CorfuRuntime.
     * Stops async tasks from fetching the layout.
     * Cannot reuse the runtime once shutdown is called.
     */
    public void shutdown() {
        // Stopping async task from fetching layout.
        isShutdown = true;
        TableRegistry tableRegistryObj = tableRegistry.get();
        if (tableRegistryObj != null) {
            tableRegistryObj.shutdown();
        }
        garbageCollector.stop();
        runtimeExecutor.shutdownNow();
        if (layout != null) {
            try {
                layout.cancel(true);
            } catch (Exception e) {
                log.error("Runtime shutting down. Exception in terminating fetchLayout: {}", e);
            }
        }

        stop(true);

        // Shutdown the event loop
        if (parameters.shutdownNettyEventLoop) {
            nettyEventLoop.shutdownGracefully();
        }
    }

    /**
     * Stop all routers associated with this runtime & disconnect them.
     */
    public void stop() {
        stop(false);
    }

    /**
     * Stop all routers associated with this Corfu Runtime.
     **/
    public void stop(boolean shutdown) {
        nodeRouterPool.shutdown();
        if (!shutdown) {
            nodeRouterPool = new NodeRouterPool(getRouterFunction);
        }
    }

    /**
     * Get a UUID for a named stream.
     *
     * @param string The name of the stream.
     * @return The ID of the stream.
     */
    @SuppressWarnings("checkstyle:abbreviation")
    public static UUID getStreamID(String string) {
        return UUID.nameUUIDFromBytes(string.getBytes());
    }

    public static UUID getCheckpointStreamIdFromId(UUID streamId) {
        return getStreamID(streamId.toString() + StreamsView.CHECKPOINT_SUFFIX);
    }

    public static UUID getCheckpointStreamIdFromName(String streamName) {
        return getCheckpointStreamIdFromId(CorfuRuntime.getStreamID(streamName));
    }

    /**
     * If enabled, successful transactions will be written to a special transaction stream
     * (i.e. TRANSACTION_STREAM_ID)
     *
     * @param enable indicates if transaction logging is enabled
     * @return corfu runtime object
     */
    public CorfuRuntime setTransactionLogging(boolean enable) {
        this.getObjectsView().setTransactionLogging(enable);
        return this;
    }

    /**
     * Parse a configuration string and get a CorfuRuntime.
     *
     * @param configurationString The configuration string to parse.
     * @return A CorfuRuntime Configured based on the configuration string.
     */
    public CorfuRuntime parseConfigurationString(String configurationString) {
        // Parse comma sep. list.
        bootstrapLayoutServers = Pattern.compile(",")
                .splitAsStream(configurationString)
                .map(String::trim)
                .collect(Collectors.toList());
        log.info("Bootstrap Layout Servers {}", bootstrapLayoutServers);
        layoutServers = new ArrayList<>(bootstrapLayoutServers);
        return this;
    }

    /**
     * Add a layout server to the list of servers known by the CorfuRuntime.
     *
     * @param layoutServer A layout server to use.
     * @return A CorfuRuntime, to support the builder pattern.
     */
    public CorfuRuntime addLayoutServer(String layoutServer) {
        bootstrapLayoutServers.add(layoutServer);
        layoutServers.add(layoutServer);
        return this;
    }

    /**
     * Get a router, given the address.
     *
     * @param address The address of the router to get.
     * @return The router.
     */
    public IClientRouter getRouter(String address) {
        return nodeRouterPool.getRouter(NodeLocator.parseString(address));
    }

    /**
     * Invalidate the current layout.
     * If the layout has been previously invalidated and a new layout has not yet been retrieved,
     * this function does nothing.
     */
    public synchronized CompletableFuture<Layout> invalidateLayout() {
        // Is there a pending request to retrieve the layout?
        if (layout.isDone()) {
            List<String> servers = Optional.ofNullable(latestLayout)
                    .map(Layout::getLayoutServers)
                    .orElse(bootstrapLayoutServers);

            layout = fetchLayout(servers);
        }

        return layout;
    }

    /**
     * Check if the cluster Id of the layout matches the client cluster Id.
     * If the client cluster Id is null, we update the client cluster Id.
     * <p>
     * If both the layout cluster Id and the client cluster Id is null, the check is skipped.
     * This can only occur in the case of legacy cluster without a cluster Id.
     *
     * @param layout The layout to check.
     * @throws WrongClusterException If the layout belongs to the wrong cluster.
     */
    private void checkClusterId(@Nonnull Layout layout) {
        // We haven't adopted a clusterId yet.
        if (clusterId == null) {
            clusterId = layout.getClusterId();
            if (clusterId != null) {
                log.info("Connected to new cluster {}", clusterId);
            }
        } else if (!clusterId.equals(layout.getClusterId())) {
            // We connected but got a cluster id we didn't expect.
            throw new WrongClusterException(clusterId, layout.getClusterId());
        }
    }

    /**
     * Detects connections to nodes in the router pool which are no longer present in the layout.
     * For each of these nodes, the router is stopped and the reference is removed from the pool.
     * If this is not done, the reference remains and Netty keeps attempting to reconnect to the
     * disconnected node.
     *
     * @param layout The latest layout.
     */
    private void pruneRemovedRouters(@Nonnull Layout layout) {
        nodeRouterPool.getNodeRouters().keySet().stream()
                // Check if endpoint is present in the layout.
                .filter(endpoint -> !layout.getAllServers()
                        // Converting to legacy endpoint format as the layout only contains
                        // legacy format - host:port.
                        .contains(endpoint.toEndpointUrl()))
                .forEach(endpoint -> {
                    try {
                        IClientRouter router = nodeRouterPool.getNodeRouters().remove(endpoint);
                        if (router != null) {
                            // Stop the channel from keeping connecting/reconnecting to server.
                            // Also if channel is not closed properly, router will be garbage collected.
                            router.stop();
                        }
                    } catch (Exception e) {
                        log.warn("fetchLayout: Exception in stopping and removing "
                                + "router connection to node {} :", endpoint, e);
                    }
                });
    }

    /**
     * Return a completable future which is guaranteed to contain a layout.
     * This future will continue retrying until it gets a layout.
     * If you need this completable future to fail, you should chain it with a timeout.
     *
     * @param servers Layout servers to fetch the layout from.
     * @return A completable future containing a layout.
     */
    private CompletableFuture<Layout> fetchLayout(List<String> servers) {

        return CompletableFuture.supplyAsync(() -> {

            List<String> layoutServersCopy = new ArrayList<>(servers);
            parameters.getBeforeRpcHandler().run();
            int systemDownTriggerCounter = 0;
            Optional<Timer.Sample> fetchSample = MicroMeterUtils.startTimer();
            while (true) {

                Collections.shuffle(layoutServersCopy);
                // Iterate through the layout servers, attempting to connect to one
                for (String s : layoutServersCopy) {
                    log.trace("Trying connection to layout server {}", s);
                    try {
                        IClientRouter router = getRouter(s);
                        // Try to get a layout.
                        CompletableFuture<Layout> layoutFuture =
                                new LayoutClient(router, Layout.INVALID_EPOCH, Layout.INVALID_CLUSTER_ID).getLayout();
                        // Wait for layout
                        Layout l = layoutFuture.get();

                        // If the layout we got has a smaller epoch than the latestLayout epoch,
                        // we discard it.
                        if (latestLayout != null && latestLayout.getEpoch() > l.getEpoch()) {
                            log.warn("fetchLayout: latest layout epoch {} > received {}" +
                                    " from {}:{}, discarded.", latestLayout.getEpoch(), l.getEpoch(),
                                    router.getHost(), router.getPort());
                            continue;
                        }

                        checkClusterId(l);

                        // Update/refresh list of layout servers
                        this.layoutServers = l.getLayoutServers();

                        layout = layoutFuture;
                        latestLayout = l;
                        log.debug("Layout server {} responded with layout {}", s, l);

                        // Prune away removed node routers from the nodeRouterPool.
                        pruneRemovedRouters(l);
                        MicroMeterUtils.time(fetchSample, "runtime.fetch_layout.timer");
                        return l;
                    } catch (InterruptedException ie) {
                        throw new UnrecoverableCorfuInterruptedError(
                                "Interrupted during layout fetch", ie);
                    } catch (WrongClusterException we) {
                        // It is futile trying to re-connect to the wrong cluster
                        log.warn("Giving up since cluster is incorrect or reconfigured!");
                        log.info("fetchLayout: Invoking the systemDownHandler.");
                        parameters.getSystemDownHandler().run();
                        throw we;
                    } catch (ExecutionException ee) {
                        if (ee.getCause() instanceof TimeoutException) {
                            log.warn("Tried to get layout from {} but failed by timeout", s);
                        } else {
                            log.warn("Tried to get layout from {} but failed with exception:", s, ee);
                        }
                    } catch (Exception e) {
                        log.warn("Tried to get layout from {} but failed with exception:", s, e);
                    }
                }

                log.warn("Couldn't connect to any up-to-date layout servers, retrying in {}, "
                                + "Retried {} times, systemDownHandlerTriggerLimit = {}",
                        parameters.connectionRetryRate, systemDownTriggerCounter,
                        parameters.getSystemDownHandlerTriggerLimit());

                if (++systemDownTriggerCounter >= parameters.getSystemDownHandlerTriggerLimit()) {
                    log.info("fetchLayout: Invoking the systemDownHandler.");
                    parameters.getSystemDownHandler().run();
                }

                Sleep.sleepUninterruptibly(parameters.connectionRetryRate);
                if (isShutdown) {
                    return null;
                }
            }
        }, runtimeExecutor);
    }

    /**
     * Connect to the Corfu server instance.
     * When this function returns, the Corfu server is ready to be accessed.
     */
    public synchronized CorfuRuntime connect() {

        log.info("connect: runtime parameters {}", getParameters());

        if (layout == null) {
            log.info("Connecting to Corfu server instance, layout servers={}", bootstrapLayoutServers);
            // Fetch the current layout and save the future.
            layout = fetchLayout(bootstrapLayoutServers);
            try {
                layout.get();
            } catch (Exception e) {
                // A serious error occurred trying to connect to the Corfu instance.
                log.error("Fatal error connecting to Corfu server instance.", e);
                throw new UnrecoverableCorfuError(e);
            }
        }

        // Build nodeRouterPool and connect with each endpoint
        Layout currentLayout = CFUtils.getUninterruptibly(layout);
        List<CompletableFuture<Boolean>> pingEndpoints =
                currentLayout.getLayoutServers()
                        .stream().map(s -> getLayoutView().getRuntimeLayout().getBaseClient(s))
                        .map(BaseClient::ping)
                        .collect(Collectors.toList());
        for (CompletableFuture<Boolean> ping : pingEndpoints) {
            try {
                CFUtils.getUninterruptibly(ping, Exception.class);
            } catch (Exception ex) {
                log.error("connect: Couldn't connect to server.", ex);
            }
        }

        garbageCollector.start();

        return this;
    }

    // Below are deprecated methods which should no longer be
    // used and may be deprecated in the future.

    // region Deprecated Constructors

    /**
     * Constructor for CorfuRuntime.
     *
     * @deprecated Use {@link CorfuRuntime#fromParameters(CorfuRuntimeParameters)}
     **/
    @Deprecated
    public CorfuRuntime() {
        this(CorfuRuntimeParameters.builder().build());
    }

    /**
     * Parse a configuration string and get a CorfuRuntime.
     *
     * @param configurationString The configuration string to parse.
     * @deprecated Use {@link CorfuRuntime#fromParameters(CorfuRuntimeParameters)}
     */
    @Deprecated
    public CorfuRuntime(String configurationString) {
        this(CorfuRuntimeParameters.builder().build());
        this.parseConfigurationString(configurationString);
    }
    // endregion

    // region Deprecated Setters

    /**
     * Enable TLS.
     *
     * @deprecated Deprecated, set using {@link CorfuRuntimeParameters} instead.
     **/
    @Deprecated
    public CorfuRuntime enableTls(String keyStore, String ksPasswordFile, String trustStore,
                                  String tsPasswordFile) {
        log.warn("enableTls: Deprecated, please set parameters instead");
        parameters.keyStore = keyStore;
        parameters.ksPasswordFile = ksPasswordFile;
        parameters.trustStore = trustStore;
        parameters.tsPasswordFile = tsPasswordFile;
        parameters.tlsEnabled = true;
        return this;
    }

    /**
     * Enable SASL Plain Text.
     *
     * @deprecated Deprecated, set using {@link CorfuRuntimeParameters} instead.
     **/
    @Deprecated
    public CorfuRuntime enableSaslPlainText(String usernameFile, String passwordFile) {
        log.warn("enableSaslPlainText: Deprecated, please set parameters instead");
        parameters.usernameFile = usernameFile;
        parameters.passwordFile = passwordFile;
        parameters.saslPlainTextEnabled = true;
        return this;
    }

    /**
     * Whether or not to disable the cache
     *
     * @param disable True, if the cache should be disabled, false otherwise.
     * @return A CorfuRuntime to support chaining.
     * @deprecated Deprecated, set using {@link CorfuRuntimeParameters} instead.
     */
    @Deprecated
    public CorfuRuntime setCacheDisabled(boolean disable) {
        log.warn("setCacheDisabled: Deprecated, please set parameters instead");
        parameters.setCacheDisabled(disable);
        return this;
    }

    /**
     * Whether or not hole filling is disabled
     *
     * @param disable True, if hole filling should be disabled
     * @return A CorfuRuntime to support chaining.
     * @deprecated Deprecated, set using {@link CorfuRuntimeParameters} instead.
     */
    @Deprecated
    public CorfuRuntime setHoleFillingDisabled(boolean disable) {
        log.warn("setHoleFillingDisabled: Deprecated, please set parameters instead");
        parameters.setHoleFillingDisabled(disable);
        return this;
    }

    /**
     * Set the cache expiration time.
     *
     * @param expiryTime The time before cache expiration, in seconds.
     * @deprecated Deprecated, set using {@link CorfuRuntimeParameters} instead.
     */
    @Deprecated
    public CorfuRuntime setCacheExpiryTime(int expiryTime) {
        log.warn("setCacheExpiryTime: Deprecated, please set parameters instead");
        parameters.setCacheExpiryTime(expiryTime);
        return this;
    }

    /**
     * Set the bulk read size.
     *
     * @param size The bulk read size.
     * @deprecated Deprecated, set using {@link CorfuRuntimeParameters} instead.
     */
    @Deprecated
    public CorfuRuntime setBulkReadSize(int size) {
        log.warn("setBulkReadSize: Deprecated, please set parameters instead");
        parameters.setBulkReadSize(size);
        return this;
    }


    /**
     * Set the write retry time.
     *
     * @param writeRetry The number of times to retry writes.
     * @deprecated Deprecated, set using {@link CorfuRuntimeParameters} instead.
     */
    @Deprecated
    public CorfuRuntime setWriteRetry(int writeRetry) {
        log.warn("setWriteRetry: Deprecated, please set parameters instead");
        parameters.setWriteRetry(writeRetry);
        return this;
    }

    /**
     * Set the trim retry time.
     *
     * @param trimRetry The number of times to retry on trims.
     * @deprecated Deprecated, set using {@link CorfuRuntimeParameters} instead.
     */
    @Deprecated
    public CorfuRuntime setTrimRetry(int trimRetry) {
        log.warn("setTrimRetry: Deprecated, please set parameters instead");
        parameters.setWriteRetry(trimRetry);
        return this;
    }

    // endregion
}<|MERGE_RESOLUTION|>--- conflicted
+++ resolved
@@ -13,6 +13,8 @@
 import org.corfudb.common.compression.Codec;
 import org.corfudb.common.metrics.micrometer.MeterRegistryProvider.MeterRegistryInitializer;
 import org.corfudb.common.metrics.micrometer.MicroMeterUtils;
+import org.corfudb.common.metrics.micrometer.initializers.LoggingRegistryInitializer;
+import org.corfudb.common.metrics.micrometer.initializers.RegistryInitializer;
 import org.corfudb.runtime.clients.BaseClient;
 import org.corfudb.runtime.clients.IClientRouter;
 import org.corfudb.runtime.clients.LayoutClient;
@@ -58,6 +60,7 @@
 import java.util.concurrent.atomic.AtomicReference;
 import java.util.function.BiFunction;
 import java.util.function.Function;
+import java.util.function.Supplier;
 import java.util.regex.Pattern;
 import java.util.stream.Collectors;
 
@@ -262,6 +265,11 @@
          */
         private int streamingNotificationBatchSize = 50;
         // TODO: make it a function of the streaming Queue Size
+
+        /**
+         * List of the configuration classes for the metric registries.
+         */
+        private List<RegistryInitializer> metricRegistryConfigs = new ArrayList<>();
 
         public static CorfuRuntimeParametersBuilder builder() {
             return new CorfuRuntimeParametersBuilder();
@@ -299,6 +307,19 @@
             private int streamingNotificationThreadPoolSize = 4;
             private long streamingNotificationBlockingTimeMs = 5;
             private int streamingNotificationBatchSize = 50;
+            private Supplier<List<RegistryInitializer>> metricRegistryConfigs = () -> {
+                List<RegistryInitializer> list = new ArrayList<>();
+                Logger logger = LoggerFactory.getLogger("org.corfudb.client.metricsdata");
+                if (logger.isDebugEnabled()) {
+                    LoggingRegistryInitializer loggingConfig =
+                            LoggingRegistryInitializer
+                                    .builder()
+                                    .logger(logger)
+                                    .build();
+                    list.add(loggingConfig);
+                }
+                return list;
+            };
 
             public CorfuRuntimeParametersBuilder tlsEnabled(boolean tlsEnabled) {
                 super.tlsEnabled(tlsEnabled);
@@ -517,6 +538,11 @@
 
             public CorfuRuntimeParameters.CorfuRuntimeParametersBuilder layoutServers(List<NodeLocator> layoutServers) {
                 this.layoutServers = layoutServers;
+                return this;
+            }
+
+            public CorfuRuntimeParameters.CorfuRuntimeParametersBuilder metricRegistryConfigs(Supplier<List<RegistryInitializer>> metricRegistryConfigs) {
+                this.metricRegistryConfigs = metricRegistryConfigs;
                 return this;
             }
 
@@ -621,6 +647,7 @@
                 corfuRuntimeParameters.setClusterId(clusterId);
                 corfuRuntimeParameters.setSystemDownHandlerTriggerLimit(systemDownHandlerTriggerLimit);
                 corfuRuntimeParameters.setLayoutServers(layoutServers);
+                corfuRuntimeParameters.setMetricRegistryConfigs(metricRegistryConfigs.get());
                 corfuRuntimeParameters.setInvalidateRetry(invalidateRetry);
                 corfuRuntimeParameters.setPriorityLevel(priorityLevel);
                 corfuRuntimeParameters.setCodecType(codecType);
@@ -862,19 +889,8 @@
         nodeRouterPool = new NodeRouterPool(getRouterFunction);
 
         if (parameters.metricsEnabled) {
-            Logger logger = LoggerFactory.getLogger("org.corfudb.client.metricsdata");
-            if (logger.isDebugEnabled()) {
-<<<<<<< HEAD
-                MeterRegistryInitializer.initLoggingRegistry(logger,
-=======
-                MeterRegistryInitializer.initClientMetrics(logger,
->>>>>>> 24b85a5c
-                        Duration.ofMinutes(1),
-                        parameters.clientId.toString());
-            } else {
-                log.warn("No registered metrics logger provided.");
-            }
-
+            MeterRegistryInitializer.initClientMetrics(parameters.metricRegistryConfigs,
+                    parameters.clientId.toString());
         } else {
             log.warn("Runtime metrics are disabled.");
         }
@@ -1141,7 +1157,7 @@
                         // we discard it.
                         if (latestLayout != null && latestLayout.getEpoch() > l.getEpoch()) {
                             log.warn("fetchLayout: latest layout epoch {} > received {}" +
-                                    " from {}:{}, discarded.", latestLayout.getEpoch(), l.getEpoch(),
+                                            " from {}:{}, discarded.", latestLayout.getEpoch(), l.getEpoch(),
                                     router.getHost(), router.getPort());
                             continue;
                         }
